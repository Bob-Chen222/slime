--- conflicted
+++ resolved
@@ -439,7 +439,6 @@
     for key in data.keys():
         rewards = data[key]["rewards"]
         log_dict[f"eval/{key}"] = sum(rewards) / len(rewards)
-<<<<<<< HEAD
         log_dict[f"eval/{key}-acc"] = data[key]["accuracy"]
         log_dict[f"eval/{key}-precision"] = data[key]["precision"]
         log_dict[f"eval/{key}-recall"] = data[key]["recall"]
@@ -449,10 +448,6 @@
         log_dict[f"eval/{key}-average_tool_call_count"] = data[key]["average_tool_call_count"]
         log_dict[f"eval/{key}-average_turn_finished"] = data[key]["average_turn_finished"]
 
-=======
-        if (samples := data[key].get("samples")) is not None:
-            log_dict |= dict_add_prefix(_compute_reward_cat_metrics(args, samples), f"eval/{key}-")
->>>>>>> c8f393d4
         if "truncated" in data[key]:
             truncated = data[key]["truncated"]
             log_dict[f"eval/{key}-truncated_ratio"] = sum(truncated) / len(truncated)

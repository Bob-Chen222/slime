--- conflicted
+++ resolved
@@ -609,7 +609,6 @@
         name: {
             "rewards": [sample.reward if not reward_key else sample.reward[reward_key] for sample in data],
             "truncated": [sample.status == Sample.Status.TRUNCATED for sample in data],
-<<<<<<< HEAD
             "accuracy": accuracy,
             "recall": recall,
             "precision": precision,
@@ -619,9 +618,7 @@
             "average_response_length": average_response_length,
             "average_tool_call_count": average_tool_call_count,
             "average_turn_finished": average_turn_finished,
-=======
             "samples": data,
->>>>>>> c8f393d4
         }
     }
 

import ray
from sglang.srt.constants import GPU_MEMORY_TYPE_KV_CACHE, GPU_MEMORY_TYPE_WEIGHTS

from slime.ray.placement_group import create_placement_groups, create_rollout_manager, create_training_models
from slime.utils.arguments import parse_args
from slime.utils.wandb_utils import init_wandb_primary


def train(args):
    # allocate the GPUs
    pgs = create_placement_groups(args)
    wandb_run_id = init_wandb_primary(args)

    # create the rollout manager, with sglang engines inside.
    # need to initialize rollout manager first to calculate num_rollout
    rollout_manager, num_rollout_per_epoch = create_rollout_manager(args, pgs["rollout"], wandb_run_id=wandb_run_id)

    # create the actor and critic models
<<<<<<< HEAD
    
    actor_model, critic_model = create_training_models(args, pgs, wandb_run_id=wandb_run_id)

    actor_model.set_rollout_manager(rollout_manager)
=======
    actor_model, critic_model = create_training_models(args, pgs, rollout_manager, wandb_run_id=wandb_run_id)
>>>>>>> 82c55b7d

    if args.offload:
        ray.get(rollout_manager.onload.remote(tags=[GPU_MEMORY_TYPE_WEIGHTS]))

    # always update weight first so that sglang has the loaded weights from training.
    actor_model.update_weights()

    if args.offload:
        ray.get(rollout_manager.onload.remote(tags=[GPU_MEMORY_TYPE_KV_CACHE]))

    # train loop.
    # note that for async training, one can change the position of the sync operation(ray.get).
    for rollout_id in range(args.start_rollout_id, args.num_rollout):
        # TODO extract the duplicated eval logic
        if args.eval_interval is not None and rollout_id == 0:
            ray.get(rollout_manager.eval.remote(rollout_id))

        rollout_data_ref = ray.get(rollout_manager.generate.remote(rollout_id))

        if args.offload:
            ray.get(rollout_manager.offload.remote())

        if args.use_critic:
            critic_train_handle = critic_model.async_train(rollout_id, rollout_data_ref)
            if rollout_id >= args.num_critic_only_steps:
                ray.get(actor_model.async_train(rollout_id, rollout_data_ref))
            ray.get(critic_train_handle)
        else:
            ray.get(actor_model.async_train(rollout_id, rollout_data_ref))

        if args.save_interval is not None and (
            (rollout_id + 1) % args.save_interval == 0
            or (num_rollout_per_epoch is not None and (rollout_id + 1) % num_rollout_per_epoch == 0)
        ):
            actor_model.save_model(rollout_id)
            if args.use_critic:
                critic_model.save_model(rollout_id)
            if args.rollout_global_dataset:
                ray.get(rollout_manager.save.remote(rollout_id))

        if args.offload:
            if args.use_critic:
                critic_model.offload()
                if rollout_id >= args.num_critic_only_steps:
                    actor_model.offload()
            else:
                actor_model.offload()

            ray.get(rollout_manager.onload.remote(tags=[GPU_MEMORY_TYPE_WEIGHTS]))

        actor_model.update_weights()

        if args.offload:
            ray.get(rollout_manager.onload.remote(tags=[GPU_MEMORY_TYPE_KV_CACHE]))

        if args.eval_interval is not None and (
            (rollout_id + 1) % args.eval_interval == 0
            or (num_rollout_per_epoch is not None and (rollout_id + 1) % num_rollout_per_epoch == 0)
        ):
            ray.get(rollout_manager.eval.remote(rollout_id))

    ray.get(rollout_manager.dispose.remote())


if __name__ == "__main__":
    args = parse_args()
    train(args)<|MERGE_RESOLUTION|>--- conflicted
+++ resolved
@@ -16,14 +16,7 @@
     rollout_manager, num_rollout_per_epoch = create_rollout_manager(args, pgs["rollout"], wandb_run_id=wandb_run_id)
 
     # create the actor and critic models
-<<<<<<< HEAD
-    
-    actor_model, critic_model = create_training_models(args, pgs, wandb_run_id=wandb_run_id)
-
-    actor_model.set_rollout_manager(rollout_manager)
-=======
     actor_model, critic_model = create_training_models(args, pgs, rollout_manager, wandb_run_id=wandb_run_id)
->>>>>>> 82c55b7d
 
     if args.offload:
         ray.get(rollout_manager.onload.remote(tags=[GPU_MEMORY_TYPE_WEIGHTS]))
